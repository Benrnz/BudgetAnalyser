 name: .NET Core Desktop Build and Test

on:
  push:
    branches: [ "master" ]
  pull_request:
    branches: [ "master" ]
  workflow_dispatch:

jobs:
  build:
    name: Build and Test

    runs-on: windows-latest  # For a list of available runner types, refer to
                             # https://help.github.com/en/actions/reference/workflow-syntax-for-github-actions#jobsjob_idruns-on

    env:
      Solution_Name: BudgetAnalyser.sln

    steps:
    - name: Checkout
      uses: actions/checkout@v4
      with:
        fetch-depth: 0

    - name: Cache .NET packages
      uses: actions/cache@v3
      with:
        path: |
          ~/.nuget/packages
          ~/.local/share/NuGet/Cache
        key: ${{ runner.os }}-nuget-${{ hashFiles('**/obj/project.assets.json') }}
        restore-keys: |
          ${{ runner.os }}-nuget-

    # Install the .NET Core workload
    - name: Install .NET Core
      uses: actions/setup-dotnet@v4
      with:
        dotnet-version: 9.0.x

    - name: Restore dependencies
      run: dotnet restore

    - name: Build
      run: dotnet build --no-restore --verbosity quiet --configuration Debug

    # Execute all unit tests in the solution
    - name: Run unit tests
      run: dotnet test --no-build --configuration Debug

    - name: Upload test log file
      if: always() # Ensures the step runs even if previous steps fail
<<<<<<< HEAD
      uses: actions/upload-artifact@v3
=======
      uses: actions/upload-artifact@v4
>>>>>>> 22f0a504
      with:
        name: TestResultsLog
        path: D:\a\BudgetAnalyser\BudgetAnalyser\BudgetAnalyser.Engine.XUnit3\bin\Debug\net9.0\TestResults\BudgetAnalyser.Engine.XUnit3_net9.0_x64.log
      continue-on-error: true

    - name: Output test log file
      if: always() # Ensures the step runs even if previous steps fail
      run: type "D:\a\BudgetAnalyser\BudgetAnalyser\BudgetAnalyser.Engine.XUnit3\bin\Debug\net9.0\TestResults\BudgetAnalyser.Engine.XUnit3_net9.0_x64.log"
      continue-on-error: true

    - name: Validate code style
      run: dotnet format --no-restore --verify-no-changes --verbosity minimal<|MERGE_RESOLUTION|>--- conflicted
+++ resolved
@@ -1,4 +1,4 @@
- name: .NET Core Desktop Build and Test
+name: .NET Core Desktop Build and Test
 
 on:
   push:
@@ -51,11 +51,7 @@
 
     - name: Upload test log file
       if: always() # Ensures the step runs even if previous steps fail
-<<<<<<< HEAD
-      uses: actions/upload-artifact@v3
-=======
       uses: actions/upload-artifact@v4
->>>>>>> 22f0a504
       with:
         name: TestResultsLog
         path: D:\a\BudgetAnalyser\BudgetAnalyser\BudgetAnalyser.Engine.XUnit3\bin\Debug\net9.0\TestResults\BudgetAnalyser.Engine.XUnit3_net9.0_x64.log
