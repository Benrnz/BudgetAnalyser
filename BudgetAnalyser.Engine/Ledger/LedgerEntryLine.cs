--- conflicted
+++ resolved
@@ -1,293 +1,290 @@
-﻿using System;
-using System.Collections.Generic;
-using System.Globalization;
-using System.Linq;
-using System.Text;
-using BudgetAnalyser.Engine.BankAccount;
-using JetBrains.Annotations;
-
-namespace BudgetAnalyser.Engine.Ledger
-{
-    /// <summary>
-    ///     This represents a reconciliation as at a date in the <see cref="LedgerBook" /> that crosses all
-    ///     <see cref="LedgerBucket" />s
-    ///     for the reconciliation date.  It shows the financial position at a point in time, the reconciliation date.
-    ///     An instance of this class contains many <see cref="LedgerEntry" />s show the financial position of that
-    ///     <see cref="LedgerBucket" /> as at the reconciliation date.
-    /// </summary>
-    public class LedgerEntryLine
-    {
-        private List<BankBalanceAdjustmentTransaction> bankBalanceAdjustments =
-            new List<BankBalanceAdjustmentTransaction>();
-
-        private List<BankBalance> bankBalancesList;
-        private List<LedgerEntry> entries = new List<LedgerEntry>();
-
-        /// <summary>
-        ///     Constructs a new instance of <see cref="LedgerEntryLine" />.
-        ///     Only AutoMapper uses this constructor.  It it easier for AutoMapper configuration. Date and BankBalances are set
-        ///     implicitly using the
-        ///     private and internal setters.
-        /// </summary>
-        internal LedgerEntryLine()
-        {
-            IsNew = true;
-        }
-
-        /// <summary>
-        ///     Constructs a new instance of <see cref="LedgerEntryLine" />.
-        ///     Use this constructor for adding a new line when reconciling once a month.
-        /// </summary>
-        /// <param name="reconciliationDate">The date of the line</param>
-        /// <param name="bankBalances">The bank balances for this date.</param>
-        internal LedgerEntryLine(DateTime reconciliationDate, [NotNull] IEnumerable<BankBalance> bankBalances)
-            : this()
-        {
-            if (bankBalances == null)
-            {
-                throw new ArgumentNullException(nameof(bankBalances));
-            }
-
-            Date = reconciliationDate;
-            this.bankBalancesList = bankBalances.ToList();
-            if (this.bankBalancesList.None())
-            {
-                throw new ArgumentException("There are no bank balances in the collection provided.",
-                    nameof(bankBalances));
-            }
-        }
-
-        /// <summary>
-        ///     A collection of optional adjustments to the bank balance that can be added during a reconciliation.
-        ///     This is to compensate for transactions that may not have been reflected in the bank account at the time of the
-        ///     reconciliation.
-        ///     Most commonly this is a credit card payment once the user has ascertained how much surplus they have.
-        /// </summary>
-        public IEnumerable<BankBalanceAdjustmentTransaction> BankBalanceAdjustments
-        {
-            get { return this.bankBalanceAdjustments; }
-            [UsedImplicitly] private set { this.bankBalanceAdjustments = value.ToList(); }
-        }
-
-        /// <summary>
-        ///     The bank balances of all the bank accounts being tracked by the ledger book.
-        ///     These balances do not include balance adjustments.
-        /// </summary>
-        public IEnumerable<BankBalance> BankBalances
-        {
-            get { return this.bankBalancesList; }
-            [UsedImplicitly] private set { this.bankBalancesList = value.ToList(); }
-        }
-
-        /// <summary>
-        ///     The total surplus as at the given date.  This is the total surplus across all the bank accounts being tracked by
-        ///     the ledger book.
-        ///     This is the amount of money left over after funds have been allocated to all budget buckets being tracked by the
-        ///     ledger entries.
-        /// </summary>
-        public decimal CalculatedSurplus => LedgerBalance - Entries.Sum(e => e.Balance);
-
-        /// <summary>
-        ///     This is the "as-at" date. It is the date of the fixed snapshot in time when this reconciliation line was created.
-        ///     It is not editable as it is used to match transactions from the statement.  Changing this date would mean all
-        ///     transactions
-        ///     now falling outside the date range would need to be removed, thus affected balances.
-        /// </summary>
-        [UsedImplicitly]
-        public DateTime Date { get; internal set; }
-
-        /// <summary>
-        ///     Gets the entries for all the Ledger Buckets.
-        /// </summary>
-        public IEnumerable<LedgerEntry> Entries
-        {
-            get { return this.entries; }
-            private set { this.entries = value.ToList(); }
-        }
-
-        /// <summary>
-        ///     A variable to keep track if this is a newly created entry for a new reconciliation as opposed to creation from
-        ///     loading from file.
-        ///     This variable is intentionally not persisted.
-        ///     AutoMapper always sets this to false.
-        ///     When a LedgerBook is saved the whole book is reloaded which will set this to false.
-        /// </summary>
-        internal bool IsNew { get; private set; }
-
-        /// <summary>
-        ///     Gets the grand total ledger balance. This includes a total of all accounts and all balance adjustments.
-        /// </summary>
-        public decimal LedgerBalance => TotalBankBalance + TotalBalanceAdjustments;
-
-        /// <summary>
-        ///     Gets the user remarks for this reconciliation.
-        /// </summary>
-        public string Remarks { get; internal set; }
-
-        /// <summary>
-        ///     The individual surplus balance in each bank account being tracked by the Legder book.  These will add up to the
-        ///     <see cref="CalculatedSurplus" />.
-        /// </summary>
-        public IEnumerable<BankBalance> SurplusBalances
-        {
-            get
-            {
-                var adjustedBalances =
-                    BankBalances.Select(
-                        b => new BankBalance(b.Account, b.Balance + TotalBankBalanceAdjustmentForAccount(b.Account)));
-                var results = Entries.GroupBy(
-                    e => e.LedgerBucket.StoredInAccount,
-                    (accountType, ledgerEntries) => new BankBalance(accountType, ledgerEntries.Sum(e => e.Balance)));
-                return
-                    adjustedBalances.Select(
-                        a =>
-                            new BankBalance(a.Account,
-                                a.Balance - results.Where(r => r.Account == a.Account).Sum(r => r.Balance)));
-            }
-        }
-
-        /// <summary>
-        ///     Gets the calculated total balance adjustments.
-        /// </summary>
-        public decimal TotalBalanceAdjustments => BankBalanceAdjustments.Sum(a => a.Amount);
-
-        /// <summary>
-        ///     Gets the total bank balance across all accounts. Does not include balance adjustments.
-        /// </summary>
-        public decimal TotalBankBalance => this.bankBalancesList.Sum(b => b.Balance);
-
-        internal BankBalanceAdjustmentTransaction BalanceAdjustment(decimal adjustment, string narrative,
-            Account account)
-        {
-            if (!IsNew)
-            {
-                throw new InvalidOperationException(
-                    "Cannot adjust existing ledger lines, only newly added lines can be adjusted.");
-            }
-
-            if (adjustment == 0)
-            {
-                throw new ArgumentException("The balance adjustment amount cannot be zero.", nameof(adjustment));
-            }
-
-<<<<<<< HEAD
-            var newAdjustment = new BankBalanceAdjustmentTransaction
-            {
-                Narrative = narrative,
-                Amount = adjustment,
-                BankAccount = account
-            };
-=======
-            var newAdjustment = new BankBalanceAdjustmentTransaction { Date = Date, Narrative = narrative, Amount = adjustment, BankAccount = account };
->>>>>>> b8a153ca
-
-            this.bankBalanceAdjustments.Add(newAdjustment);
-            return newAdjustment;
-        }
-
-        internal void CancelBalanceAdjustment(Guid transactionId)
-        {
-            if (!IsNew)
-            {
-                throw new InvalidOperationException(
-                    "Cannot adjust existing ledger lines, only newly added lines can be adjusted.");
-            }
-
-            var txn = this.bankBalanceAdjustments.FirstOrDefault(t => t.Id == transactionId);
-            if (txn != null)
-            {
-                this.bankBalanceAdjustments.Remove(txn);
-            }
-        }
-
-        private static decimal FindPreviousEntryOpeningBalance([CanBeNull] LedgerEntryLine previousLine,
-            [NotNull] LedgerBucket ledgerBucket)
-        {
-            if (ledgerBucket == null)
-            {
-                throw new ArgumentNullException(nameof(ledgerBucket));
-            }
-
-            if (previousLine == null)
-            {
-                return 0;
-            }
-
-            var previousEntry =
-                previousLine.Entries.FirstOrDefault(e => e.LedgerBucket.BudgetBucket == ledgerBucket.BudgetBucket);
-            return previousEntry?.Balance ?? 0;
-        }
-
-        /// <summary>
-        ///     Sets the <see cref="LedgerEntry" /> list for this reconciliation. Used when building a new reconciliation and
-        ///     populating a new <see cref="LedgerEntryLine" />.
-        /// </summary>
-        internal void SetNewLedgerEntries(IEnumerable<LedgerEntry> ledgerEntries)
-        {
-            Entries = ledgerEntries.ToList();
-        }
-
-        private decimal TotalBankBalanceAdjustmentForAccount(Account account)
-        {
-            return BankBalanceAdjustments.Where(a => a.BankAccount == account).Sum(a => a.Amount);
-        }
-
-        internal void Unlock()
-        {
-            IsNew = true;
-            foreach (var entry in Entries)
-            {
-                entry.Unlock();
-            }
-        }
-
-        internal bool UpdateRemarks(string remarks)
-        {
-            if (IsNew)
-            {
-                Remarks = remarks;
-                return true;
-            }
-
-            return false;
-        }
-
-        internal bool Validate([NotNull] StringBuilder validationMessages, [CanBeNull] LedgerEntryLine previousLine)
-        {
-            if (validationMessages == null)
-            {
-                throw new ArgumentNullException(nameof(validationMessages));
-            }
-
-            var result = true;
-
-            if (Entries.None())
-            {
-                validationMessages.AppendFormat(CultureInfo.CurrentCulture,
-                    "The Ledger Entry does not contain any entries, either delete it or add entries.");
-                result = false;
-            }
-
-            var totalLedgers = Entries.Sum(e => e.Balance);
-            if (totalLedgers + CalculatedSurplus - LedgerBalance != 0)
-            {
-                result = false;
-                validationMessages.Append("All ledgers + surplus + balance adjustments does not equal balance.");
-            }
-
-            foreach (var ledgerEntry in Entries)
-            {
-                if (
-                    !ledgerEntry.Validate(validationMessages,
-                        FindPreviousEntryOpeningBalance(previousLine, ledgerEntry.LedgerBucket)))
-                {
-                    validationMessages.AppendFormat(CultureInfo.CurrentCulture,
-                        "\nLedger Entry with Balance {0:C} is invalid.", ledgerEntry.Balance);
-                    result = false;
-                }
-            }
-
-            return result;
-        }
-    }
+﻿using System;
+using System.Collections.Generic;
+using System.Globalization;
+using System.Linq;
+using System.Text;
+using BudgetAnalyser.Engine.BankAccount;
+using JetBrains.Annotations;
+
+namespace BudgetAnalyser.Engine.Ledger
+{
+    /// <summary>
+    ///     This represents a reconciliation as at a date in the <see cref="LedgerBook" /> that crosses all
+    ///     <see cref="LedgerBucket" />s
+    ///     for the reconciliation date.  It shows the financial position at a point in time, the reconciliation date.
+    ///     An instance of this class contains many <see cref="LedgerEntry" />s show the financial position of that
+    ///     <see cref="LedgerBucket" /> as at the reconciliation date.
+    /// </summary>
+    public class LedgerEntryLine
+    {
+        private List<BankBalanceAdjustmentTransaction> bankBalanceAdjustments =
+            new List<BankBalanceAdjustmentTransaction>();
+
+        private List<BankBalance> bankBalancesList;
+        private List<LedgerEntry> entries = new List<LedgerEntry>();
+
+        /// <summary>
+        ///     Constructs a new instance of <see cref="LedgerEntryLine" />.
+        ///     Only AutoMapper uses this constructor.  It it easier for AutoMapper configuration. Date and BankBalances are set
+        ///     implicitly using the
+        ///     private and internal setters.
+        /// </summary>
+        internal LedgerEntryLine()
+        {
+            IsNew = true;
+        }
+
+        /// <summary>
+        ///     Constructs a new instance of <see cref="LedgerEntryLine" />.
+        ///     Use this constructor for adding a new line when reconciling once a month.
+        /// </summary>
+        /// <param name="reconciliationDate">The date of the line</param>
+        /// <param name="bankBalances">The bank balances for this date.</param>
+        internal LedgerEntryLine(DateTime reconciliationDate, [NotNull] IEnumerable<BankBalance> bankBalances)
+            : this()
+        {
+            if (bankBalances == null)
+            {
+                throw new ArgumentNullException(nameof(bankBalances));
+            }
+
+            Date = reconciliationDate;
+            this.bankBalancesList = bankBalances.ToList();
+            if (this.bankBalancesList.None())
+            {
+                throw new ArgumentException("There are no bank balances in the collection provided.",
+                    nameof(bankBalances));
+            }
+        }
+
+        /// <summary>
+        ///     A collection of optional adjustments to the bank balance that can be added during a reconciliation.
+        ///     This is to compensate for transactions that may not have been reflected in the bank account at the time of the
+        ///     reconciliation.
+        ///     Most commonly this is a credit card payment once the user has ascertained how much surplus they have.
+        /// </summary>
+        public IEnumerable<BankBalanceAdjustmentTransaction> BankBalanceAdjustments
+        {
+            get { return this.bankBalanceAdjustments; }
+            [UsedImplicitly] private set { this.bankBalanceAdjustments = value.ToList(); }
+        }
+
+        /// <summary>
+        ///     The bank balances of all the bank accounts being tracked by the ledger book.
+        ///     These balances do not include balance adjustments.
+        /// </summary>
+        public IEnumerable<BankBalance> BankBalances
+        {
+            get { return this.bankBalancesList; }
+            [UsedImplicitly] private set { this.bankBalancesList = value.ToList(); }
+        }
+
+        /// <summary>
+        ///     The total surplus as at the given date.  This is the total surplus across all the bank accounts being tracked by
+        ///     the ledger book.
+        ///     This is the amount of money left over after funds have been allocated to all budget buckets being tracked by the
+        ///     ledger entries.
+        /// </summary>
+        public decimal CalculatedSurplus => LedgerBalance - Entries.Sum(e => e.Balance);
+
+        /// <summary>
+        ///     This is the "as-at" date. It is the date of the fixed snapshot in time when this reconciliation line was created.
+        ///     It is not editable as it is used to match transactions from the statement.  Changing this date would mean all
+        ///     transactions
+        ///     now falling outside the date range would need to be removed, thus affected balances.
+        /// </summary>
+        [UsedImplicitly]
+        public DateTime Date { get; internal set; }
+
+        /// <summary>
+        ///     Gets the entries for all the Ledger Buckets.
+        /// </summary>
+        public IEnumerable<LedgerEntry> Entries
+        {
+            get { return this.entries; }
+            private set { this.entries = value.ToList(); }
+        }
+
+        /// <summary>
+        ///     A variable to keep track if this is a newly created entry for a new reconciliation as opposed to creation from
+        ///     loading from file.
+        ///     This variable is intentionally not persisted.
+        ///     AutoMapper always sets this to false.
+        ///     When a LedgerBook is saved the whole book is reloaded which will set this to false.
+        /// </summary>
+        internal bool IsNew { get; private set; }
+
+        /// <summary>
+        ///     Gets the grand total ledger balance. This includes a total of all accounts and all balance adjustments.
+        /// </summary>
+        public decimal LedgerBalance => TotalBankBalance + TotalBalanceAdjustments;
+
+        /// <summary>
+        ///     Gets the user remarks for this reconciliation.
+        /// </summary>
+        public string Remarks { get; internal set; }
+
+        /// <summary>
+        ///     The individual surplus balance in each bank account being tracked by the Legder book.  These will add up to the
+        ///     <see cref="CalculatedSurplus" />.
+        /// </summary>
+        public IEnumerable<BankBalance> SurplusBalances
+        {
+            get
+            {
+                var adjustedBalances =
+                    BankBalances.Select(
+                        b => new BankBalance(b.Account, b.Balance + TotalBankBalanceAdjustmentForAccount(b.Account)));
+                var results = Entries.GroupBy(
+                    e => e.LedgerBucket.StoredInAccount,
+                    (accountType, ledgerEntries) => new BankBalance(accountType, ledgerEntries.Sum(e => e.Balance)));
+                return
+                    adjustedBalances.Select(
+                        a =>
+                            new BankBalance(a.Account,
+                                a.Balance - results.Where(r => r.Account == a.Account).Sum(r => r.Balance)));
+            }
+        }
+
+        /// <summary>
+        ///     Gets the calculated total balance adjustments.
+        /// </summary>
+        public decimal TotalBalanceAdjustments => BankBalanceAdjustments.Sum(a => a.Amount);
+
+        /// <summary>
+        ///     Gets the total bank balance across all accounts. Does not include balance adjustments.
+        /// </summary>
+        public decimal TotalBankBalance => this.bankBalancesList.Sum(b => b.Balance);
+
+        internal BankBalanceAdjustmentTransaction BalanceAdjustment(decimal adjustment, string narrative,
+            Account account)
+        {
+            if (!IsNew)
+            {
+                throw new InvalidOperationException(
+                    "Cannot adjust existing ledger lines, only newly added lines can be adjusted.");
+            }
+
+            if (adjustment == 0)
+            {
+                throw new ArgumentException("The balance adjustment amount cannot be zero.", nameof(adjustment));
+            }
+
+            var newAdjustment = new BankBalanceAdjustmentTransaction
+            {
+                Date = Date,
+                Narrative = narrative,
+                Amount = adjustment,
+                BankAccount = account
+            };
+
+            this.bankBalanceAdjustments.Add(newAdjustment);
+            return newAdjustment;
+        }
+
+        internal void CancelBalanceAdjustment(Guid transactionId)
+        {
+            if (!IsNew)
+            {
+                throw new InvalidOperationException(
+                    "Cannot adjust existing ledger lines, only newly added lines can be adjusted.");
+            }
+
+            var txn = this.bankBalanceAdjustments.FirstOrDefault(t => t.Id == transactionId);
+            if (txn != null)
+            {
+                this.bankBalanceAdjustments.Remove(txn);
+            }
+        }
+
+        private static decimal FindPreviousEntryOpeningBalance([CanBeNull] LedgerEntryLine previousLine,
+            [NotNull] LedgerBucket ledgerBucket)
+        {
+            if (ledgerBucket == null)
+            {
+                throw new ArgumentNullException(nameof(ledgerBucket));
+            }
+
+            if (previousLine == null)
+            {
+                return 0;
+            }
+
+            var previousEntry =
+                previousLine.Entries.FirstOrDefault(e => e.LedgerBucket.BudgetBucket == ledgerBucket.BudgetBucket);
+            return previousEntry?.Balance ?? 0;
+        }
+
+        /// <summary>
+        ///     Sets the <see cref="LedgerEntry" /> list for this reconciliation. Used when building a new reconciliation and
+        ///     populating a new <see cref="LedgerEntryLine" />.
+        /// </summary>
+        internal void SetNewLedgerEntries(IEnumerable<LedgerEntry> ledgerEntries)
+        {
+            Entries = ledgerEntries.ToList();
+        }
+
+        private decimal TotalBankBalanceAdjustmentForAccount(Account account)
+        {
+            return BankBalanceAdjustments.Where(a => a.BankAccount == account).Sum(a => a.Amount);
+        }
+
+        internal void Unlock()
+        {
+            IsNew = true;
+            foreach (var entry in Entries)
+            {
+                entry.Unlock();
+            }
+        }
+
+        internal bool UpdateRemarks(string remarks)
+        {
+            if (IsNew)
+            {
+                Remarks = remarks;
+                return true;
+            }
+
+            return false;
+        }
+
+        internal bool Validate([NotNull] StringBuilder validationMessages, [CanBeNull] LedgerEntryLine previousLine)
+        {
+            if (validationMessages == null)
+            {
+                throw new ArgumentNullException(nameof(validationMessages));
+            }
+
+            var result = true;
+
+            if (Entries.None())
+            {
+                validationMessages.AppendFormat(CultureInfo.CurrentCulture,
+                    "The Ledger Entry does not contain any entries, either delete it or add entries.");
+                result = false;
+            }
+
+            var totalLedgers = Entries.Sum(e => e.Balance);
+            if (totalLedgers + CalculatedSurplus - LedgerBalance != 0)
+            {
+                result = false;
+                validationMessages.Append("All ledgers + surplus + balance adjustments does not equal balance.");
+            }
+
+            foreach (var ledgerEntry in Entries)
+            {
+                if (
+                    !ledgerEntry.Validate(validationMessages,
+                        FindPreviousEntryOpeningBalance(previousLine, ledgerEntry.LedgerBucket)))
+                {
+                    validationMessages.AppendFormat(CultureInfo.CurrentCulture,
+                        "\nLedger Entry with Balance {0:C} is invalid.", ledgerEntry.Balance);
+                    result = false;
+                }
+            }
+
+            return result;
+        }
+    }
 }